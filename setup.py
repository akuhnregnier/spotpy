# Copyright (c) 2015, Tobias Houska

from setuptools import setup
import os

setup(
  name = 'spotpy',
<<<<<<< HEAD
<<<<<<< HEAD
  version = '1.3.15p',
=======
  version = '1.3.14',
>>>>>>> refs/remotes/thouska/master
=======
  version = '1.3.16',
>>>>>>> 5b473bc0
  description = 'A Statistical Parameter Optimization Tool',
  long_description=open(os.path.join(os.path.dirname(__file__),
                                       "README.rst")).read(),
  author = 'Tobias Houska, Philipp Kraft, Alejandro Chamorro-Chavez and Lutz Breuer',
  author_email = 'tobias.houska@umwelt.uni-giessen.de',
  url = 'http://www.uni-giessen.de/cms/faculties/f09/institutes/ilr/hydro/download/spotpy',
  license = 'MIT',
  packages = ["spotpy", "spotpy.examples", "spotpy.examples.hymod_python", "spotpy.examples.hymod_exe", "spotpy.algorithms", "spotpy.parallel"],
  package_data={
   'spotpy.examples.hymod_exe': ['*'],
   'spotpy.examples.hymod_python': ['*'],
   },
  #include_package_data = True,
  use_2to3 = True,
  keywords = 'Monte Carlo, MCMC, MLE, SCE-UA, Simulated Annealing, DE-MCz, DREAM, ROPE, Artifical Bee Colony, Uncertainty, Calibration, Model, Signatures',
  classifiers = [
        'Development Status :: 4 - Beta',
        'Intended Audience :: Developers',
        'Natural Language :: English',
        'License :: OSI Approved :: MIT License',
        'Operating System :: OS Independent',
        'Programming Language :: Python',
        'Programming Language :: Python :: 2',
        'Programming Language :: Python :: 2.6',
        'Programming Language :: Python :: 2.7',
        'Programming Language :: Python :: 3.2',
        'Programming Language :: Python :: 3.3',
        'Programming Language :: Python :: 3.4',
        'Programming Language :: Python :: 3.5',
        'Programming Language :: Python :: 3.6',
        'Topic :: Software Development :: Libraries :: Python Modules'],
        )<|MERGE_RESOLUTION|>--- conflicted
+++ resolved
@@ -5,15 +5,7 @@
 
 setup(
   name = 'spotpy',
-<<<<<<< HEAD
-<<<<<<< HEAD
-  version = '1.3.15p',
-=======
-  version = '1.3.14',
->>>>>>> refs/remotes/thouska/master
-=======
   version = '1.3.16',
->>>>>>> 5b473bc0
   description = 'A Statistical Parameter Optimization Tool',
   long_description=open(os.path.join(os.path.dirname(__file__),
                                        "README.rst")).read(),
