--- conflicted
+++ resolved
@@ -160,7 +160,6 @@
     def __init__(self, rndfunc, *args, **kwargs):
         """
         :name:     Name of the parameter
-<<<<<<< HEAD
         :rndfunc:  Function to draw a random number, 
                    eg. the random functions from numpy.random using the rndargs
         :rndargs:  tuple of the argument names for the random function
@@ -172,19 +171,6 @@
         :optguess: (optional) number for start point of parameter
                 default is median of rndfunc(*rndargs, size=1000)
                 rndfunc(*rndargs, size=1000)
-=======
-        :rndfunc:  Function to draw a random number,
-             eg. the random functions from numpy.random
-        :rndargs:  Argument-tuple for the random function
-             eg. lower and higher bound
-             (number and meaning of arguments depends on the function)
-             tuple is unpacked as args to rndfunc call
-        :step:     (optional) number for step size required for some algorithms
-             eg. mcmc need a parameter of the variance for the next step
-             default is quantile(0.5) - quantile(0.4) of rndfunc(*rndargs, size=1000)
-        :optguess: (optional) number for start point of parameter
-             default is median of rndfunc(*rndargs, size=1000)
->>>>>>> 07c4fc19
         """
         self.rndfunc = rndfunc
         arghelper = _ArgumentHelper(self, *args, **kwargs)
@@ -240,62 +226,6 @@
         else:
             return repr(self)
 
-<<<<<<< HEAD
-=======
-    def _get_name_from_args(self, params, *args, **kwargs):
-        """
-        Gets the name from the otherwise float arguments
-        If is args[0] is a string, return args[0] as the name else return '' or kwargs['name'] if present.
-        The other parameters of the distribution, (given as the params string) are deduced from args and kwargs.
-        The returned args and kwargs are without the distribution parameters
-
-        For the usage of this function look at the parameter realisations in this file, eg. Uniform
-
-        :param params: A space seperated string of the expected parameter names of the distribution
-        :param args: An argument tuple given to a parameter constructor
-        :param kwargs: The keyword arguments
-        :return: name, distributionparam1, distributionparam2, remaining_args, remaining_kwargs
-        """
-        args = list(args) # Make args mutable
-        # Check if args[0] is string like
-        if unicode(args[0]) == args[0]:
-            name = args.pop(0)
-        # else get the name from the keywords
-        elif 'name' in kwargs:
-            name = kwargs.pop('name')
-        # or just do not use a name
-        else:
-            name = ''
-
-        # A list of distribution parameters and a list of distribution parameter names that are missing
-        plist = []
-        missing = []
-
-        # Loop through the parameter names to get their values from
-        # a) the args
-        # b) if the args are fully processed, the kwargs
-        # c) if the args are processed and the name is not present in the kwargs, add to missing
-        for i, pname in enumerate(params.split()):
-            if args:
-                plist.append(args.pop(0))
-            elif pname in kwargs:
-                plist.append(kwargs.pop(pname))
-            else:
-                missing.append(pname)
-                plist.append(None)
-
-        # If the algo did not find values for distribution parameters in args are kwargs, fail
-        if missing:
-            raise ValueError(
-                '{T} expected values for the parameters {m}'.format(
-                    T=type(self).__name__,
-                    m=', '.join(missing)
-                )
-            )
-        # Return the name, the distribution parameter values, and a tuple of unprocessed args and kwargs
-        return (name,) + tuple(plist) + (tuple(args), kwargs)
-
->>>>>>> 07c4fc19
 
 class Uniform(Base):
     """
@@ -377,14 +307,8 @@
     __rndargs__ = 'scalar',
 
     def __init__(self, *args, **kwargs):
-<<<<<<< HEAD
         super(Constant, self).__init__(None, *args, **kwargs)
         self.scalar,  = self.rndargs
-=======
-        name, scalar, args, kwargs = self._get_name_from_args('scalar', *args, **kwargs)
-        super(Constant, self).__init__(name, None, None, None, None, minbound=scalar, maxbound=scalar, *args, **kwargs)
-        self.scalar = scalar
->>>>>>> 07c4fc19
 
     def __call__(self, size=None):
         """
@@ -477,16 +401,7 @@
                 default is quantile(0.5) - quantile(0.4) of 
                 rndfunc(*rndargs, size=1000) 
         """
-<<<<<<< HEAD
         super(Exponential, self).__init__(rnd.exponential,  *args, **kwargs)
-=======
-        name, scale, args, kwargs = self._get_name_from_args('scale', *args, **kwargs)
-        super(Exponential, self).__init__(name,
-                                          rnd.exponential,
-                                          (scale,),
-                                          *args,
-                                          **kwargs)
->>>>>>> 07c4fc19
 
 
 class Gamma(Base):
@@ -506,18 +421,8 @@
                 default is quantile(0.5) - quantile(0.4) of
                 rndfunc(*rndargs, size=1000)
         """
-<<<<<<< HEAD
 
         super(Gamma, self).__init__(rnd.gamma,  *args, **kwargs)
-=======
-        name, shape, scale, args, kwargs = self._get_name_from_args('shape scale', *args, **kwargs)
-
-        super(Gamma, self).__init__(name,
-                                    rnd.gamma,
-                                    (shape, scale),
-                                    *args,
-                                    **kwargs)
->>>>>>> 07c4fc19
 
 
 class Wald(Base):
