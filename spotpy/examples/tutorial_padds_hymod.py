# -*- coding: utf-8 -*-
'''
Copyright 2015 by Tobias Houska
This file is part of Statistical Parameter Estimation Tool (SPOTPY).

:author: Tobias Houska

This class holds example code how to use the dream algorithm
'''

import numpy as np
try:
    import spotpy
except ImportError:
    import sys
    sys.path.append(".")
    import spotpy

from spotpy.examples.spot_setup_hymod_python import spot_setup
import matplotlib.pyplot as plt

<<<<<<< HEAD
=======

>>>>>>> afd996d3
def multi_obj_func(evaluation, simulation):
    #used to overwrite objective function in hymod example
    like1 = abs(spotpy.objectivefunctions.pbias(evaluation, simulation))
    like2 = spotpy.objectivefunctions.rmse(evaluation, simulation)
    like3 = spotpy.objectivefunctions.rsquared(evaluation, simulation)*-1
<<<<<<< HEAD
    return [like1, like2, like3]
   
=======
    return np.array([like1, like2, like3])

>>>>>>> afd996d3
if __name__ == "__main__":
    parallel ='seq' # Runs everthing in sequential mode
    np.random.seed(2000) # Makes the results reproduceable
    
    # Initialize the Hymod example
    # In this case, we tell the setup which algorithm we want to use, so
    # we can use this exmaple for different algorithms
<<<<<<< HEAD
    sp_setup=spot_setup(obj_func= multi_obj_func)
    
    #Select number of maximum allowed repetitions
    rep=2000
=======
    spot_setup=spot_setup(multi_obj_func)
    
    #Select number of maximum allowed repetitions
    rep=1000
>>>>>>> afd996d3
        
    # Create the PADDS sampler of spotpy, alt_objfun is set to None to force SPOTPY
    # to jump into the def objectivefunction in the spot_setup class (default is
    # spotpy.objectivefunctions.rmse) 
    sampler=spotpy.algorithms.padds(sp_setup, dbname='padds_hymod', dbformat='csv')
    
<<<<<<< HEAD
    #Start the sampler, one can specify metric if desired
    sampler.sample(rep,metric='ones')
=======
    #Start the sampler, one can specify the desired metric "ones", "chc", "hvc", "crowd_distance"
    print(sampler.sample(rep, metric="crowd_distance"))
>>>>>>> afd996d3
    
    # Load the results gained with the sceua sampler, stored in padds_hymod.csv
    #results = spotpy.analyser.load_csv_results('padds_hymod')
    results = sampler.getdata()
<<<<<<< HEAD
    # from pprint import pprint
    # #pprint(results)
    # pprint(results['chain'])

    for likno in range(1,4):
        fig_like1 = plt.figure(1,figsize=(9,5))
        plt.plot(results['like'+str(likno)])
        plt.show()
        fig_like1.savefig('hymod_padds_objectivefunction_' + str(likno) + '.png', dpi=300)
=======
    
    
    fig, ax=plt.subplots(3)
    for likenr in range(3):
        ax[likenr].plot(results['like'+str(likenr+1)])
        ax[likenr].set_ylabel('like'+str(likenr+1))
    fig.savefig('hymod_padds_objectivefunction.png', dpi=300)
>>>>>>> afd996d3



    
    # Example plot to show the parameter distribution ###### 
    def plot_parameter_trace(ax, results, parameter):
        ax.plot(results['par'+parameter.name],'.')
        ax.set_ylabel(parameter.name)
        ax.set_ylim(parameter.minbound, parameter.maxbound)
        
    def plot_parameter_histogram(ax, results, parameter):
        #chooses the last 20% of the sample
        ax.hist(results['par'+parameter.name][int(len(results)*0.9):], 
                 bins =np.linspace(parameter.minbound,parameter.maxbound,20))
        ax.set_ylabel('Density')
        ax.set_xlim(parameter.minbound, parameter.maxbound)
        
    fig= plt.figure(2,figsize=(9,9))
    
    ax1 = plt.subplot(5,2,1)
    plot_parameter_trace(ax1, results, spot_setup.cmax)
    
    ax2 = plt.subplot(5,2,2)
    plot_parameter_histogram(ax2,results, spot_setup.cmax)
    
    ax3 = plt.subplot(5,2,3)
    plot_parameter_trace(ax3, results, spot_setup.bexp)
    
    ax4 = plt.subplot(5,2,4)
    plot_parameter_histogram(ax4, results, spot_setup.bexp)
        
    ax5 = plt.subplot(5,2,5)
    plot_parameter_trace(ax5, results, spot_setup.alpha)
     
    ax6 = plt.subplot(5,2,6)
    plot_parameter_histogram(ax6, results, spot_setup.alpha)

    ax7 = plt.subplot(5,2,7)
    plot_parameter_trace(ax7, results, spot_setup.Ks)
    
    ax8 = plt.subplot(5,2,8)
    plot_parameter_histogram(ax8, results, spot_setup.Ks)

    ax9 = plt.subplot(5,2,9)
    plot_parameter_trace(ax9, results, spot_setup.Kq)
    ax9.set_xlabel('Iterations')
    
    ax10 = plt.subplot(5,2,10)
    plot_parameter_histogram(ax10, results, spot_setup.Kq)
    ax10.set_xlabel('Parameter range')
    
    plt.show()
    fig.savefig('hymod_parameters.png',dpi=300)
    
    
<<<<<<< HEAD
    
=======
>>>>>>> afd996d3
    # Example plot to show remaining parameter uncertainty #
    fields=[word for word in results.dtype.names if word.startswith('sim')]
    fig= plt.figure(3, figsize=(16,9))
    ax11 = plt.subplot(1,1,1)
    q5,q25,q75,q95=[],[],[],[]
    for field in fields:
        q5.append(np.percentile(results[field][-100:-1],2.5))
        q95.append(np.percentile(results[field][-100:-1],97.5))
    ax11.plot(q5,color='dimgrey',linestyle='solid')
    ax11.plot(q95,color='dimgrey',linestyle='solid')
    ax11.fill_between(np.arange(0,len(q5),1),list(q5),list(q95),facecolor='dimgrey',zorder=0,
                    linewidth=0,label='parameter uncertainty')  
<<<<<<< HEAD
    ax11.plot(sp_setup.evaluation(),'r.',label='data')
=======
    ax11.plot(spot_setup.evaluation(),'r.',label='data')
>>>>>>> afd996d3
    ax11.set_ylim(-50,450)
    ax11.set_xlim(0,729)
    ax11.legend()
    fig.savefig('python_hymod.png',dpi=300)
    #########################################################<|MERGE_RESOLUTION|>--- conflicted
+++ resolved
@@ -19,22 +19,14 @@
 from spotpy.examples.spot_setup_hymod_python import spot_setup
 import matplotlib.pyplot as plt
 
-<<<<<<< HEAD
-=======
 
->>>>>>> afd996d3
 def multi_obj_func(evaluation, simulation):
     #used to overwrite objective function in hymod example
     like1 = abs(spotpy.objectivefunctions.pbias(evaluation, simulation))
     like2 = spotpy.objectivefunctions.rmse(evaluation, simulation)
     like3 = spotpy.objectivefunctions.rsquared(evaluation, simulation)*-1
-<<<<<<< HEAD
-    return [like1, like2, like3]
-   
-=======
     return np.array([like1, like2, like3])
 
->>>>>>> afd996d3
 if __name__ == "__main__":
     parallel ='seq' # Runs everthing in sequential mode
     np.random.seed(2000) # Makes the results reproduceable
@@ -42,35 +34,24 @@
     # Initialize the Hymod example
     # In this case, we tell the setup which algorithm we want to use, so
     # we can use this exmaple for different algorithms
-<<<<<<< HEAD
-    sp_setup=spot_setup(obj_func= multi_obj_func)
-    
+    spot_setup=spot_setup(multi_obj_func)
+
     #Select number of maximum allowed repetitions
     rep=2000
-=======
-    spot_setup=spot_setup(multi_obj_func)
     
-    #Select number of maximum allowed repetitions
-    rep=1000
->>>>>>> afd996d3
         
     # Create the PADDS sampler of spotpy, alt_objfun is set to None to force SPOTPY
     # to jump into the def objectivefunction in the spot_setup class (default is
     # spotpy.objectivefunctions.rmse) 
     sampler=spotpy.algorithms.padds(sp_setup, dbname='padds_hymod', dbformat='csv')
     
-<<<<<<< HEAD
     #Start the sampler, one can specify metric if desired
     sampler.sample(rep,metric='ones')
-=======
-    #Start the sampler, one can specify the desired metric "ones", "chc", "hvc", "crowd_distance"
-    print(sampler.sample(rep, metric="crowd_distance"))
->>>>>>> afd996d3
     
     # Load the results gained with the sceua sampler, stored in padds_hymod.csv
     #results = spotpy.analyser.load_csv_results('padds_hymod')
     results = sampler.getdata()
-<<<<<<< HEAD
+
     # from pprint import pprint
     # #pprint(results)
     # pprint(results['chain'])
@@ -80,15 +61,14 @@
         plt.plot(results['like'+str(likno)])
         plt.show()
         fig_like1.savefig('hymod_padds_objectivefunction_' + str(likno) + '.png', dpi=300)
-=======
-    
-    
+
+
     fig, ax=plt.subplots(3)
     for likenr in range(3):
         ax[likenr].plot(results['like'+str(likenr+1)])
         ax[likenr].set_ylabel('like'+str(likenr+1))
     fig.savefig('hymod_padds_objectivefunction.png', dpi=300)
->>>>>>> afd996d3
+
 
 
 
@@ -144,10 +124,6 @@
     fig.savefig('hymod_parameters.png',dpi=300)
     
     
-<<<<<<< HEAD
-    
-=======
->>>>>>> afd996d3
     # Example plot to show remaining parameter uncertainty #
     fields=[word for word in results.dtype.names if word.startswith('sim')]
     fig= plt.figure(3, figsize=(16,9))
@@ -159,12 +135,8 @@
     ax11.plot(q5,color='dimgrey',linestyle='solid')
     ax11.plot(q95,color='dimgrey',linestyle='solid')
     ax11.fill_between(np.arange(0,len(q5),1),list(q5),list(q95),facecolor='dimgrey',zorder=0,
-                    linewidth=0,label='parameter uncertainty')  
-<<<<<<< HEAD
-    ax11.plot(sp_setup.evaluation(),'r.',label='data')
-=======
-    ax11.plot(spot_setup.evaluation(),'r.',label='data')
->>>>>>> afd996d3
+                    linewidth=0,label='parameter uncertainty')
+    ax11.plot(spot_setup.evaluation(),'r.',label='data')´
     ax11.set_ylim(-50,450)
     ax11.set_xlim(0,729)
     ax11.legend()
