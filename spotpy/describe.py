--- conflicted
+++ resolved
@@ -82,26 +82,10 @@
     import webbrowser
 
 
-<<<<<<< HEAD
-    def _as_rst_caption(s, caption_sign):
-        """
-        Marks text as a section caption
-        :param s: String to be marked as caption
-        :param caption_sign: Sign for the caption, eg. =, -, #, ~
-        :return: The string as rst caption
-        """
-        s = unicode(s)
-        return s + '\n' + caption_sign * len(s) + '\n\n'
-=======
->>>>>>> 2ae65b88
 
     class rst:
         """
         Creates a reStructuredText description of a sampler or a setup
-<<<<<<< HEAD
-        """
-        def __init__(self, setup_or_sampler):
-=======
 
         Usage:
         >>>description = spotpy.describe.rst(sampler)
@@ -120,7 +104,6 @@
             Creates a reStructuredText description of a sampler or a setup
             :param setup_or_sampler: Either a spotpy.algorithm sampler or a spotpy setup
             """
->>>>>>> 2ae65b88
             if isinstance(setup_or_sampler, _algorithm):
                 self.setup = setup_or_sampler.setup
                 self.sampler = setup_or_sampler
@@ -133,26 +116,6 @@
             if self.setup:
                 self.rst_text.append(self._setup_text())
 
-<<<<<<< HEAD
-        def append(self, extra_rst):
-            """
-            Appends additional descriptions in reStructured text to the generated text
-
-            :param extra: reStructuredText to be appended
-            :return:
-            """
-            self.rst_text.append(extra_rst)
-
-        def append_image(self, imgpath, linkpath=None):
-            """
-            Links an image to the output
-            :param imgpath: Path to the image (must be found from the http server)
-            :param linkpath: A link target of the image (may be None for no link)
-            """
-            rst = '.. image:: {}'.format(imgpath)
-            if linkpath:
-                rst += ' :target: ' + linkpath
-=======
         def append(self, text='', title=None, titlelevel=1):
             """
             Appends additional descriptions in reStructured text to the generated text
@@ -190,14 +153,11 @@
             """
             rst =  '.. math::\n'
             rst += '  ' + latex + '\n'
->>>>>>> 2ae65b88
             self.append(rst)
 
         def __str__(self):
             return '\n'.join(self.rst_text)
 
-<<<<<<< HEAD
-=======
         @classmethod
         def _as_rst_caption(cls, s, level=1):
             """
@@ -207,7 +167,6 @@
             :return: The string as rst caption
             """
             return s + '\n' + cls.caption_characters[level] * len(s) + '\n\n'
->>>>>>> 2ae65b88
 
         css = """
             body, table, div, p, dl {
@@ -264,13 +223,8 @@
             if publish_string is None:
                 raise NotImplementedError('The docutils package needs to be installed')
             args = {'input_encoding': 'unicode',
-<<<<<<< HEAD
-                    'output_encoding' : 'unicode'}
-            res = publish_string(source='\n'.join(self.rst_text),
-=======
                     'output_encoding': 'unicode'}
             res = publish_string(source=str(self),
->>>>>>> 2ae65b88
                                  writer_name='html5',
                                  settings_overrides=args)
             style_idx = res.index('</style>')
@@ -286,17 +240,10 @@
             :param filename: The html filename, if None use <setup class name>.html
             :param css: A style string, if None the default style is used
             """
-<<<<<<< HEAD
-            html = self.html(css)
-            fn = filename or type(self.setup).__name__ + '.html'
-            path = Path(fn).absolute()
-            path.write_text(html)
-=======
             html = self.as_html(css).replace('unicode', 'utf-8')
             fn = filename or type(self.setup).__name__ + '.html'
             path = Path(fn).absolute()
             path.write_text(html, encoding='utf-8')
->>>>>>> 2ae65b88
             webbrowser.open_new_tab(path.as_uri())
 
         def _sampler_text(self):
@@ -305,11 +252,7 @@
             :return:
             """
             obj = self.sampler
-<<<<<<< HEAD
-            cname = _as_rst_caption(type(obj).__name__, '=')
-=======
             cname = rst._as_rst_caption(type(obj).__name__, 0)
->>>>>>> 2ae65b88
             s = [
                  '- **db format:** ' + obj.dbformat,
                  '- **db name:** ' + obj.dbname,
@@ -326,18 +269,10 @@
             """
             # Get class name
             obj = self.setup
-<<<<<<< HEAD
-            cname = _as_rst_caption(type(obj).__name__, '=')
-            # Add doc string
-            mdoc = _getdoc(obj).strip('\n').replace('\r', '\n') + '\n\n'
-            # Get parameters from class
-            param_caption = _as_rst_caption('Parameters', '-')
-=======
             cname = rst._as_rst_caption(type(obj).__name__, 0)
             # Add doc string
             mdoc = _getdoc(obj).strip('\n').replace('\r', '\n') + '\n\n'
             # Get parameters from class
             param_caption = rst._as_rst_caption('Parameters', 1)
->>>>>>> 2ae65b88
             params = '\n'.join('#. **{p.name}:** {p}'.format(p=p) for p in get_parameters_from_setup(obj))
             return cname + mdoc + param_caption + params
