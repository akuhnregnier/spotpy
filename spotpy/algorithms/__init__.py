--- conflicted
+++ resolved
@@ -30,9 +30,5 @@
 from .abc import abc         # Artificial Bee Colony
 from .fscabc import fscabc   # Fitness Scaling Artificial Bee Colony
 from .dream import dream     # DiffeRential Evolution Adaptive Metropolis
-<<<<<<< HEAD
-from .list_sampler import list_sampler # Samples from given spotpy database
-=======
 from .list import list       # Samples from  given spotpy database
->>>>>>> cfdf151f
 from .dds import DDS         # Dynamically Dimensioned Search algorithm by Bryan Tolson.