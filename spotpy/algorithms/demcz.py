# -*- coding: utf-8 -*-
'''
Copyright (c) 2015 by Tobias Houska

This file is part of Statistical Parameter Estimation Tool (SPOTPY).

:author: Tobias Houska

Implements a variant of DE-MC_Z. The sampler is a multi-chain sampler that
proposal states based on the differences between random past states.
The sampler does not use the snooker updater but does use the crossover
probability, probability distribution. Convergence assessment is based on a
naive implementation of the Gelman-Rubin convergence statistics.

The basis for this algorithm are the following papers:

    Provides the basis for the DE-MC_Z extension (also see second paper).
    C.J.F. ter Braak, and J.A. Vrugt, Differential evolution Markov chain with
    snooker updater and fewer chains, Statistics and Computing, 18(4),
    435-446, doi:10.1007/s11222-008-9104-9, 2008.

    Introduces the origional DREAM idea:
    J.A. Vrugt, C.J.F. ter Braak, C.G.H. Diks, D. Higdon, B.A. Robinson, and
    J.M. Hyman, Accelerating Markov chain Monte Carlo simulation by
    differential evolution with self-adaptive randomized subspace sampling,
    International Journal of Nonlinear Sciences and Numerical
    Simulation, 10(3), 273-290, 2009.

    This paper uses DREAM in an application
    J.A. Vrugt, C.J.F. ter Braak, M.P. Clark, J.M. Hyman, and B.A. Robinson,
    Treatment of input uncertainty in hydrologic modeling: Doing hydrology
    backward with Markov chain Monte Carlo simulation, Water Resources
    Research, 44, W00B09, doi:10.1029/2007WR006720, 2008.

Based on multichain_mcmc 0.3
Copyright (c) 2010 John Salvatier.
All rights reserved.

Redistribution and use in source and binary forms are permitted
provided that the above copyright notice and this paragraph are
duplicated in all such forms and that any documentation,
advertising materials, and other materials related to such
distribution and use acknowledge that the software was developed
by the <organization>. The name of the
<organization> may not be used to endorse or promote products derived
from this software without specific prior written permission.
THIS SOFTWARE IS PROVIDED ``AS IS'' AND WITHOUT ANY EXPRESS OR
IMPLIED WARRANTIES, INCLUDING, WITHOUT LIMITATION, THE IMPLIED
WARRANTIES OF MERCHANTABILITY AND FITNESS FOR A PARTICULAR PURPOSE.'''

from __future__ import absolute_import
from __future__ import division
from __future__ import print_function
from __future__ import unicode_literals
from . import _algorithm
import numpy as np
import time


class demcz(_algorithm):
    '''
    Implements the DE-MC_Z algorithm from ter Braak and Vrugt (2008).

    Input
    ----------
    spot_setup: class
        model: function
            Should be callable with a parameter combination of the parameter-function
            and return an list of simulation results (as long as evaluation list)
        parameter: function
            When called, it should return a random parameter combination. Which can
            be e.g. uniform or Gaussian
        objectivefunction: function
            Should return the objectivefunction for a given list of a model simulation and
            observation.
        evaluation: function
            Should return the true values as return by the model.

    dbname: str
        * Name of the database where parameter, objectivefunction value and simulation results will be saved.

    dbformat: str
        * ram: fast suited for short sampling time. no file will be created and results are saved in an array.
        * csv: A csv file will be created, which you can import afterwards.

    parallel: str
        * seq: Sequentiel sampling (default): Normal iterations on one core of your cpu.
        * mpc: Multi processing: Iterations on all available cores on your cpu (recommended for windows os).
        * mpi: Message Passing Interface: Parallel computing on cluster pcs (recommended for unix os).

    save_sim: boolean
        *True:  Simulation results will be saved
        *False: Simulationt results will not be saved

    alt_objfun: str or None, default: 'log_p'
        alternative objectivefunction to be used for algorithm
        * None: the objfun defined in spot_setup.objectivefunction is used
        * any str: if str is found in spotpy.objectivefunctions,
            this objectivefunction is used, else falls back to None
            e.g.: 'log_p', 'rmse', 'bias', 'kge' etc.
     '''

    def __init__(self, *args, **kwargs):
        if 'alt_objfun' not in kwargs:
            kwargs['alt_objfun'] = 'log_p'
        super(demcz, self).__init__(*args, **kwargs)

    def check_par_validity(self, par):
        if len(par) == len(self.min_bound) and len(par) == len(self.max_bound):
            for i in range(len(par)):
                if par[i] < self.min_bound[i]:
                    par[i] = self.min_bound[i]
                if par[i] > self.max_bound[i]:
                    par[i] = self.max_bound[i]
        else:
            print('ERROR Bounds have not the same lenghts as Parameterarray')
        return par
    # def simulate(self):

<<<<<<< HEAD
    def sample(self, repetitions, nChains=5, burnIn=100, thin=1,
=======
    def sample(self, repetitions, nChains=5, burnIn=100, thin=1, 
>>>>>>> b558c0ab
               convergenceCriteria=.8, variables_of_interest=None,
               DEpairs=2, adaptationRate='auto', eps=5e-2,
               mConvergence=True, mAccept=True):
        """
        Samples from a posterior distribution using DREAM.

        Parameters
        ----------
        repetitions : int
<<<<<<< HEAD
            number of draws from the sample distribution to be returned
=======
            number of draws from the sample distribution to be returned 
>>>>>>> b558c0ab
        nChains : int
            number of different chains to employ
        burnInSize : int
            number of iterations (meaning draws / nChains) to do before doing actual sampling.
        DEpairs : int
            number of pairs of chains to base movements off of
        eps : float
            used in jittering the chains

        Returns
        -------
            None : None
                sample sets
                self.history which contains the combined draws for all the chains
                self.cur_iter which is the total number of iterations
                self.acceptRatio which is the acceptance ratio
                self.burnIn which is the number of burn in iterations done
                self.R  which is the gelman rubin convergence diagnostic for each dimension
        """
        starttime = time.time()
        intervaltime = starttime
        self.min_bound, self.max_bound = self.parameter(
        )['minbound'], self.parameter()['maxbound']
        repetitions = int(repetitions / nChains)
        ndraw_max = repetitions * nChains
        maxChainDraws = int(ndraw_max / nChains)

        dimensions = len(self.parameter()['random'])
<<<<<<< HEAD

        # minbound,maxbound=self.find_min_max()
        # select variables if necessary
=======
        history = _SimulationHistory(maxChainDraws, nChains, dimensions)

        # minbound,maxbound=self.find_min_max()

>>>>>>> b558c0ab
        if variables_of_interest is not None:
            slices = []
            for var in variables_of_interest:
                slices.append(self.slices[var])
        else:
            slices = [slice(None, None)]

<<<<<<< HEAD
        # make a list of starting chains that at least span the dimension space
        # in this case it will be of size 2*dim
        nSeedIterations = max(int(np.ceil(dimensions * 2 / nChains)), 2)

        # init a simulationhistory instance
        history = _SimulationHistory(maxChainDraws + nSeedIterations,
                                     nChains, dimensions)
        history.add_group('interest', slices)

        ### BURN_IN
        burnInpar = [np.zeros((nChains, dimensions))] * nSeedIterations
        for i in range(nSeedIterations):
            self._logPs = []
            simulationlist = []
            param_generator = (
                (rep, self.parameter()['random']) for rep in xrange(int(nChains)))

=======
        history.add_group('interest', slices)

        # initialize the temporary storage vectors
        currentVectors = np.zeros((nChains, dimensions))
        currentLogPs = np.zeros(nChains)

        self.accepts_ratio = 0
        #) make a list of starting chains that at least spans the dimension space
        # in this case it will be of size 2*dim
        nSeedChains = int(np.ceil(dimensions * 2 / nChains) * nChains)
        nSeedIterations = int(nSeedChains / nChains)
        if nSeedIterations <= 2:
            nSeedIterations = 2
        burnInpar = []
        for i in range(nSeedIterations):
            vectors = np.zeros((nChains, dimensions))
            for j in range(nChains):
                # +np.random.uniform(low=-1,high=1)
                randompar = self.parameter()['random']
                vectors[j] = randompar
                # print randompar
            burnInpar.append(vectors)
            history.record(vectors, 0, 0)

        # use the last nChains chains as the actual chains to track
        # add the starting positions to the history

        firstcall = True        
        for i in range(len(burnInpar)):
            self._logPs = []
            param_generator = (
                (rep, burnInpar[i][rep]) for rep in xrange(int(nChains)))

            simulationlist = []
>>>>>>> b558c0ab
            for rep, vector, simulations in self.repeat(param_generator):
                likelist = self.objectivefunction(
                    evaluation=self.evaluation, simulation=simulations)
                simulationlist.append(simulations)
                self._logPs.append(likelist)
<<<<<<< HEAD
                burnInpar[i][rep] = vector
                # Save everything in the database
                self.datawriter.save(likelist, vector, simulations=simulations)
            history.record(burnInpar[i], self._logPs, 1)

        gamma = None
        self.accepts_ratio = 0
=======
                if firstcall == True:
                    self.initialize_database(randompar, self.parameter()['name'], simulations, likelist)
                    firstcall = False
                # Save everything in the database
                self.datawriter.save(likelist, vector, simulations=simulations)
            # print len(self._logPs)
            # print len(burnInpar[i])
            history.record(burnInpar[i], self._logPs, 1)
#        for chain in range(nChains):
#            simulationlist=self.model(vectors[chain])#THIS WILL WORK ONLY FOR MULTIPLE CHAINS
#            likelist=self.objectivefunction(self.evaluation, simulations)
#            self._logPs.append(likelist)
#            self.datawriter.save(likelist,list(vectors[chain]),simulations=list(simulationlist),chains=chain)

#        history.record(vectors,self._logPs,1)

        gamma = None
>>>>>>> b558c0ab

        # initilize the convergence diagnostic object
        grConvergence = _GRConvergence()
        covConvergence = _CovarianceConvergence()

        # get the starting log objectivefunction and position for each of the
        # chains
<<<<<<< HEAD
        currentVectors = burnInpar[-1]
=======
        currentVectors = vectors
>>>>>>> b558c0ab
        currentLogPs = self._logPs[-1]

        # 2)now loop through and sample
        cur_iter = 0
        accepts_ratio_weighting = 1 - np.exp(-1.0 / 30)
        lastRecalculation = 0
        # continue sampling if:
        # 1) we have not drawn enough samples to satisfy the minimum number of iterations
        # 2) or any of the dimensions have not converged
        # 3) and we have not done more than the maximum number of iterations

        while cur_iter < maxChainDraws:
            if cur_iter == burnIn:
                history.start_sampling()

            # every5th iteration allow a big jump
            if np.random.randint(5) == 0.0:
                gamma = np.array([1.0])
            else:
                gamma = np.array([2.38 / np.sqrt(2 * DEpairs * dimensions)])

            if cur_iter >= burnIn:
                proposalVectors = _dream_proposals(
                    currentVectors, history, dimensions, nChains, DEpairs, gamma, .05, eps)
                for i in range(len(proposalVectors)):
                    proposalVectors[i] = self.check_par_validity(
                        proposalVectors[i])
                # print proposalVectors
            else:
                proposalVectors = []
                for i in range(nChains):
                    proposalVectors.append(self.parameter()['random'])
                    proposalVectors[i] = self.check_par_validity(
                        proposalVectors[i])

<<<<<<< HEAD
            # if self.bounds_ok(minbound,maxbound,proposalVectors,nChains):
=======
           # if self.bounds_ok(minbound,maxbound,proposalVectors,nChains):
>>>>>>> b558c0ab
            proposalLogPs = []
            old_simulationlist = simulationlist
            old_likelist = likelist
            new_simulationlist = []
            new_likelist = []

            param_generator = (
                (rep, list(proposalVectors[rep])) for rep in xrange(int(nChains)))
            for rep, vector, simulations in self.repeat(param_generator):
                new_simulationlist.append(simulations)
                like = self.objectivefunction(
                    evaluation=self.evaluation, simulation=simulations)
                self._logPs.append(like)
                new_likelist.append(like)
                proposalLogPs.append(like)

<<<<<<< HEAD
            # for i in range(nChains):
            #     simulations=self.model(proposalVectors[i])#THIS WILL WORK ONLY FOR MULTIPLE CHAINS
            #     new_simulationlist.append(simulations)
            #     like=self.objectivefunction(self.evaluation, simulations)
            #     new_likelist.append(like)
            #     proposalLogPs.append(like)
=======

#            for i in range(nChains):
#                simulations=self.model(proposalVectors[i])#THIS WILL WORK ONLY FOR MULTIPLE CHAINS
#                new_simulationlist.append(simulations)
#                like=self.objectivefunction(self.evaluation, simulations)
#                new_likelist.append(like)
#                proposalLogPs.append(like)
>>>>>>> b558c0ab

            # apply the metrop decision to decide whether to accept or reject
            # each chain proposal
            decisions, acceptance = self._metropolis_hastings(
                currentLogPs, proposalLogPs, nChains)
            self._update_accepts_ratio(accepts_ratio_weighting, acceptance)
<<<<<<< HEAD
            # if mAccept and cur_iter % 20 == 0:
            #     print self.accepts_ratio
=======
#            if mAccept and cur_iter % 20 == 0:
#                print self.accepts_ratio
>>>>>>> b558c0ab

            # choose from list of possible choices if 1d_decision is True at
            # specific index, else use default choice
            # np.choose(1d_decision[:,None], (list of possible choices, default
            # choice)
            currentVectors = np.choose(
                decisions[:, np.newaxis], (currentVectors, proposalVectors))
            currentLogPs = np.choose(decisions, (currentLogPs, proposalLogPs))
<<<<<<< HEAD
            simulationlist = [[new_simulationlist, old_simulationlist][
                int(x)][ix] for ix, x in enumerate(decisions)]
=======
            simulationlist = [[new_simulationlist, old_simulationlist][int(x)][ix] for ix,x in enumerate(decisions)]
>>>>>>> b558c0ab
            likelist = list(
                np.choose(decisions[:, np.newaxis], (new_likelist,       old_likelist)))

            # we only want to recalculate convergence criteria when we are past
            # the burn in period

            if cur_iter % thin == 0:

                historyStartMovementRate = adaptationRate
                # try to adapt more when the acceptance rate is low and less
                # when it is high
                if adaptationRate == 'auto':
                    historyStartMovementRate = min(
                        (.234 / self.accepts_ratio) * .5, .95)

                history.record(
                    currentVectors, currentLogPs, historyStartMovementRate, grConvergence=grConvergence.R)
                for chain in range(nChains):
                    if not any([x in simulationlist[chain] for x in [-np.Inf, np.Inf]]):
                        self.datawriter.save(likelist[chain][0],
                                             currentVectors[chain],
                                             simulations=simulationlist[chain],
                                             chains=chain)

            if history.nsamples > 0 and cur_iter > lastRecalculation * 1.1 and history.nsequence_histories > dimensions:
                lastRecalculation = cur_iter
                grConvergence.update(history)
                covConvergence.update(history, 'all')
                covConvergence.update(history, 'interest')
                if all(grConvergence.R < convergenceCriteria):
                    cur_iter = maxChainDraws
                    print(
                        'All chains fullfil the convergence criteria. Sampling stopped.')
            cur_iter += 1

<<<<<<< HEAD
            # else:
            #     print 'A proposal vector was ignored'
=======
#            else:
#                print 'A proposal vector was ignored'
>>>>>>> b558c0ab
            # Progress bar
            acttime = time.time()
            # Refresh progressbar every second
            if acttime - intervaltime >= 2:
                text = str(cur_iter) + ' of ' + str(repetitions)
                print(text)
                intervaltime = time.time()

        # 3) finalize
        # only make the second half of draws available because that's the only
        # part used by the convergence diagnostic
        self.history = history.samples
        self.histo = history
        self.iter = cur_iter
        self.burnIn = burnIn
        self.R = grConvergence.R
        text = 'Gelman Rubin R=' + str(self.R)
        print(text)

        self.repeat.terminate()
        try:
            self.datawriter.finalize()
        except AttributeError:  # Happens if no database was assigned
            pass
        text = 'Duration:' + str(round((acttime - starttime), 2)) + ' s'
        print(text)

    def _update_accepts_ratio(self, weighting, acceptances):
        self.accepts_ratio = weighting * \
            np.mean(acceptances) + (1 - weighting) * self.accepts_ratio

    def _metropolis_hastings(self, currentLogPs, proposalLogPs, nChains,
                             jumpLogP=0, reverseJumpLogP=0):
        """
        makes a decision about whether the proposed vector should be accepted
        """
        logMetropHastRatio = (np.array(
            proposalLogPs) - np.array(currentLogPs))  # + (reverseJumpLogP - jumpLogP)
        decision = np.log(np.random.uniform(size=nChains)) < logMetropHastRatio

        return decision, np.minimum(1, np.exp(logMetropHastRatio))


class _SimulationHistory(object):

    group_indicies = {'all': slice(None, None)}

    def __init__(self, maxChainDraws, nChains, dimensions):
        self._combined_history = np.zeros(
            (nChains * maxChainDraws, dimensions))
        self._sequence_histories = np.zeros(
            (nChains, dimensions, maxChainDraws))
        self._logPSequences = np.zeros((nChains, maxChainDraws))
        self._logPHistory = np.zeros(nChains * maxChainDraws)
        self.r_hat = [] * dimensions
        self._sampling_start = np.Inf

        self._nChains = nChains
        self._dimensions = dimensions
        self.relevantHistoryStart = 0
        self.relevantHistoryEnd = 0

    def add_group(self, name, slices):
        indexes = range(self._dimensions)
        indicies = []
        for s in slices:
            indicies.extend(indexes[s])

        self.group_indicies[name] = np.array(indicies)

    def record(self, vectors, logPs, increment, grConvergence=None):
        if len(vectors.shape) < 3:
            self._record(vectors, logPs, increment, grConvergence)
        else:
            for i in range(vectors.shape[2]):
                self._record(
                    vectors[:, :, i], logPs[:, i], increment, grConvergence)

    def _record(self, vectors, logPs, increment, grConvergence):
<<<<<<< HEAD
        self._sequence_histories[:, :, self.relevantHistoryEnd] = vectors
        self._combined_history[(self.relevantHistoryEnd * self._nChains):(
            self.relevantHistoryEnd * self._nChains + self._nChains), :] = vectors
        self._logPSequences[:, self.relevantHistoryEnd] = logPs
        self._logPHistory[(self.relevantHistoryEnd * self._nChains):
                          (self.relevantHistoryEnd * self._nChains + self._nChains)] = logPs
        self.relevantHistoryEnd += 1
        if np.isnan(increment):
            self.relevantHistoryStart += 0
        else:
            self.relevantHistoryStart += increment
        self.r_hat.append(grConvergence)
=======
        try:
            self._sequence_histories[:, :, self.relevantHistoryEnd] = vectors
            self._combined_history[(self.relevantHistoryEnd * self._nChains):(
                self.relevantHistoryEnd * self._nChains + self._nChains), :] = vectors
            self._logPSequences[:, self.relevantHistoryEnd] = logPs
            self._logPHistory[(self.relevantHistoryEnd * self._nChains):
                              (self.relevantHistoryEnd * self._nChains + self._nChains)] = logPs
            self.relevantHistoryEnd += 1
            if np.isnan(increment):
                self.relevantHistoryStart += 0
            else:
                self.relevantHistoryStart += increment
            self.r_hat.append(grConvergence)

        except IndexError:
            print('index error')
            self.relevantHistoryEnd += 1
            self.relevantHistoryStart += increment
            pass
>>>>>>> b558c0ab

    def start_sampling(self):
        self._sampling_start = self.relevantHistoryEnd

    @property
    def sequence_histories(self):
        return self.group_sequence_histories('all')

    def group_sequence_histories(self, name):
        return self._sequence_histories[:, self.group_indicies[name], int(np.ceil(self.relevantHistoryStart)):self.relevantHistoryEnd]

    @property
    def nsequence_histories(self):
        return self.sequence_histories.shape[2]

    @property
    def combined_history(self):
        return self.group_combined_history('all')

    def group_combined_history(self, name):
        # print self._combined_history
        # print self.relevantHistoryStart
        return self._combined_history[(int(np.ceil(self.relevantHistoryStart)) * self._nChains):(self.relevantHistoryEnd * self._nChains), self.group_indicies[name]]

    @property
    def ncombined_history(self):
        return self.combined_history.shape[0]

    @property
    def samples(self):
        return self.group_samples('all')

    def group_samples(self, name):
        if self._sampling_start < np.Inf:
            start = int(
                max(np.ceil(self.relevantHistoryStart), self._sampling_start) * self._nChains)
            end = (self.relevantHistoryEnd * self._nChains)
        else:
            start = 0
            end = 0
        return self._combined_history[start:end, self.group_indicies[name]]

    @property
    def nsamples(self):
        return self.samples.shape[0]

    @property
    def combined_history_logps(self):
        return self._logPHistory[(np.ceil(self.relevantHistoryStart) * self._nChains):(self.relevantHistoryEnd * self._nChains)]


def _random_no_replace(sampleSize, populationSize, numSamples):

    samples = np.zeros((numSamples, sampleSize), dtype=int)
    # Use Knuth's variable names
    n = sampleSize
    N = populationSize
    i = 0
    t = 0  # total input records dealt with
    m = 0  # number of items selected so far

    while i < numSamples:
        t = 0
        m = 0
        while m < n:
            # call a uniform(0,1) random number generator
            u = np.random.uniform()
            if (N - t) * u >= n - m:
                t += 1
            else:
                samples[i, m] = t
                t += 1
                m += 1
        i += 1
    return samples


class _CovarianceConvergence:

    relativeVariances = {}

    def update(self, history, group):

        relevantHistory = history.group_combined_history(group)

        self.relativeVariances[group] = self.rv(relevantHistory)

    @staticmethod
    def rv(relevantHistory):
        end = relevantHistory.shape[0]
        midpoint = int(np.floor(end / 2))

        covariance1 = np.cov(relevantHistory[0:midpoint, :].transpose())
        covariance2 = np.cov(relevantHistory[midpoint:end, :].transpose())

        _eigenvalues1, _eigenvectors1 = _eigen(covariance1)
        basis1 = (np.sqrt(_eigenvalues1)[np.newaxis, :] * _eigenvectors1)

        _eigenvalues2, _eigenvectors2 = _eigen(covariance2)
        basis2 = (np.sqrt(_eigenvalues2)[np.newaxis, :] * _eigenvectors2)

        # project the second basis onto the first basis

        try:
            projection = np.dot(np.linalg.inv(basis1), basis2)
        except np.linalg.linalg.LinAlgError:
            projection = (np.array(basis1) * np.nan)
            print('Exception happend!')

        # find the releative size in each of the basis1 directions
        return np.log(np.sum(projection**2, axis=0)**.5)


def _eigen(a, n=-1):

    # if we got a 0-dimensional array we have to turn it back into a 2
    # dimensional one
    if len(a.shape) == 0:
        a = a[np.newaxis, np.newaxis]

    if n == -1:
        n = a.shape[0]

    _eigenvalues, _eigenvectors = np.linalg.eigh(a)

    indicies = np.argsort(_eigenvalues)[::-1]
    return _eigenvalues[indicies[0:n]], _eigenvectors[:, indicies[0:n]]


def _dream_proposals(currentVectors, history, dimensions, nChains, DEpairs, gamma, jitter, eps):
    """
    generates and returns proposal vectors given the current states
    """

    sampleRange = history.ncombined_history
    currentIndex = np.arange(sampleRange - nChains, sampleRange)[:, np.newaxis]
    combined_history = history.combined_history

    # choose some chains without replacement to combine
    chains = _random_no_replace(DEpairs * 2, sampleRange - 1, nChains)

    # makes sure we have already selected the current chain so it is not replaced
    # this ensures that the the two chosen chains cannot be the same as the
    # chain for which the jump is
    chains += (chains >= currentIndex)

    chainDifferences = (np.sum(combined_history[chains[:, 0:DEpairs], :], axis=1) -
                        np.sum(combined_history[chains[:, DEpairs:(DEpairs * 2)], :], axis=1))

    e = np.random.normal(0, jitter, (nChains, dimensions))

    # could replace eps with 1e-6 here
    E = np.random.normal(0, eps, (nChains, dimensions))

    proposalVectors = currentVectors + \
        (1 + e) * gamma[:, np.newaxis] * chainDifferences + E
    return proposalVectors


<<<<<<< HEAD
def _dream2_proposals(currentVectors, history, dimensions, nChains, DEpairs,
=======
def _dream2_proposals(currentVectors, history, dimensions, nChains, DEpairs, 
>>>>>>> b558c0ab
                      gamma, jitter, eps):
    """
    generates and returns proposal vectors given the current states
    NOT USED ATM
    """

    sampleRange = history.ncombined_history
    currentIndex = np.arange(sampleRange - nChains, sampleRange)[:, np.newaxis]
    combined_history = history.combined_history

    # choose some chains without replacement to combine
    chains = _random_no_replace(1, sampleRange - 1, nChains)

    # makes sure we have already selected the current chain so it is not replaced
    # this ensures that the the two chosen chains cannot be the same as the
    # chain for which the jump is
    chains += (chains >= currentIndex)

    proposalVectors = combined_history[chains[:, 0], :]
    return proposalVectors


class _GRConvergence:
    """
    Gelman Rubin convergence diagnostic calculator class. It currently only calculates the naive
    version found in the first paper. It does not check to see whether the variances have been
    stabilizing so it may be misleading sometimes.
    """
    _R = np.Inf
    _V = np.Inf
    _VChange = np.Inf

    _W = np.Inf
    _WChange = np.Inf

    def __init__(self):
        pass

    def _get_R(self):
        return self._R

    R = property(_get_R)

    @property
    def VChange(self):
        return self._VChange

    @property
    def WChange(self):
        return self._WChange

    def update(self, history):
        """
        Updates the convergence diagnostic with the current history.
        """

        N = history.nsequence_histories

        sequences = history.sequence_histories

        variances = np.var(sequences, axis=2)

        means = np.mean(sequences, axis=2)

        withinChainVariances = np.mean(variances, axis=0)

        betweenChainVariances = np.var(means, axis=0) * N

        varEstimate = (1 - 1.0 / N) * withinChainVariances + \
            (1.0 / N) * betweenChainVariances

        self._R = np.sqrt(varEstimate / withinChainVariances)

        self._WChange = np.abs(np.log(withinChainVariances / self._W)**.5)
        self._W = withinChainVariances

        self._VChange = np.abs(np.log(varEstimate / self._V)**.5)
        self._V = varEstimate<|MERGE_RESOLUTION|>--- conflicted
+++ resolved
@@ -117,11 +117,8 @@
         return par
     # def simulate(self):
 
-<<<<<<< HEAD
-    def sample(self, repetitions, nChains=5, burnIn=100, thin=1,
-=======
+
     def sample(self, repetitions, nChains=5, burnIn=100, thin=1, 
->>>>>>> b558c0ab
                convergenceCriteria=.8, variables_of_interest=None,
                DEpairs=2, adaptationRate='auto', eps=5e-2,
                mConvergence=True, mAccept=True):
@@ -131,11 +128,7 @@
         Parameters
         ----------
         repetitions : int
-<<<<<<< HEAD
-            number of draws from the sample distribution to be returned
-=======
             number of draws from the sample distribution to be returned 
->>>>>>> b558c0ab
         nChains : int
             number of different chains to employ
         burnInSize : int
@@ -164,16 +157,10 @@
         maxChainDraws = int(ndraw_max / nChains)
 
         dimensions = len(self.parameter()['random'])
-<<<<<<< HEAD
 
         # minbound,maxbound=self.find_min_max()
         # select variables if necessary
-=======
-        history = _SimulationHistory(maxChainDraws, nChains, dimensions)
-
-        # minbound,maxbound=self.find_min_max()
-
->>>>>>> b558c0ab
+
         if variables_of_interest is not None:
             slices = []
             for var in variables_of_interest:
@@ -181,7 +168,7 @@
         else:
             slices = [slice(None, None)]
 
-<<<<<<< HEAD
+
         # make a list of starting chains that at least span the dimension space
         # in this case it will be of size 2*dim
         nSeedIterations = max(int(np.ceil(dimensions * 2 / nChains)), 2)
@@ -199,48 +186,13 @@
             param_generator = (
                 (rep, self.parameter()['random']) for rep in xrange(int(nChains)))
 
-=======
-        history.add_group('interest', slices)
-
-        # initialize the temporary storage vectors
-        currentVectors = np.zeros((nChains, dimensions))
-        currentLogPs = np.zeros(nChains)
-
-        self.accepts_ratio = 0
-        #) make a list of starting chains that at least spans the dimension space
-        # in this case it will be of size 2*dim
-        nSeedChains = int(np.ceil(dimensions * 2 / nChains) * nChains)
-        nSeedIterations = int(nSeedChains / nChains)
-        if nSeedIterations <= 2:
-            nSeedIterations = 2
-        burnInpar = []
-        for i in range(nSeedIterations):
-            vectors = np.zeros((nChains, dimensions))
-            for j in range(nChains):
-                # +np.random.uniform(low=-1,high=1)
-                randompar = self.parameter()['random']
-                vectors[j] = randompar
-                # print randompar
-            burnInpar.append(vectors)
-            history.record(vectors, 0, 0)
-
-        # use the last nChains chains as the actual chains to track
-        # add the starting positions to the history
-
-        firstcall = True        
-        for i in range(len(burnInpar)):
-            self._logPs = []
-            param_generator = (
-                (rep, burnInpar[i][rep]) for rep in xrange(int(nChains)))
-
-            simulationlist = []
->>>>>>> b558c0ab
+
             for rep, vector, simulations in self.repeat(param_generator):
                 likelist = self.objectivefunction(
                     evaluation=self.evaluation, simulation=simulations)
                 simulationlist.append(simulations)
                 self._logPs.append(likelist)
-<<<<<<< HEAD
+
                 burnInpar[i][rep] = vector
                 # Save everything in the database
                 self.datawriter.save(likelist, vector, simulations=simulations)
@@ -248,25 +200,7 @@
 
         gamma = None
         self.accepts_ratio = 0
-=======
-                if firstcall == True:
-                    self.initialize_database(randompar, self.parameter()['name'], simulations, likelist)
-                    firstcall = False
-                # Save everything in the database
-                self.datawriter.save(likelist, vector, simulations=simulations)
-            # print len(self._logPs)
-            # print len(burnInpar[i])
-            history.record(burnInpar[i], self._logPs, 1)
-#        for chain in range(nChains):
-#            simulationlist=self.model(vectors[chain])#THIS WILL WORK ONLY FOR MULTIPLE CHAINS
-#            likelist=self.objectivefunction(self.evaluation, simulations)
-#            self._logPs.append(likelist)
-#            self.datawriter.save(likelist,list(vectors[chain]),simulations=list(simulationlist),chains=chain)
-
-#        history.record(vectors,self._logPs,1)
-
-        gamma = None
->>>>>>> b558c0ab
+
 
         # initilize the convergence diagnostic object
         grConvergence = _GRConvergence()
@@ -274,11 +208,9 @@
 
         # get the starting log objectivefunction and position for each of the
         # chains
-<<<<<<< HEAD
+
         currentVectors = burnInpar[-1]
-=======
-        currentVectors = vectors
->>>>>>> b558c0ab
+
         currentLogPs = self._logPs[-1]
 
         # 2)now loop through and sample
@@ -314,11 +246,7 @@
                     proposalVectors[i] = self.check_par_validity(
                         proposalVectors[i])
 
-<<<<<<< HEAD
-            # if self.bounds_ok(minbound,maxbound,proposalVectors,nChains):
-=======
            # if self.bounds_ok(minbound,maxbound,proposalVectors,nChains):
->>>>>>> b558c0ab
             proposalLogPs = []
             old_simulationlist = simulationlist
             old_likelist = likelist
@@ -335,35 +263,24 @@
                 new_likelist.append(like)
                 proposalLogPs.append(like)
 
-<<<<<<< HEAD
+
             # for i in range(nChains):
             #     simulations=self.model(proposalVectors[i])#THIS WILL WORK ONLY FOR MULTIPLE CHAINS
             #     new_simulationlist.append(simulations)
             #     like=self.objectivefunction(self.evaluation, simulations)
             #     new_likelist.append(like)
             #     proposalLogPs.append(like)
-=======
-
-#            for i in range(nChains):
-#                simulations=self.model(proposalVectors[i])#THIS WILL WORK ONLY FOR MULTIPLE CHAINS
-#                new_simulationlist.append(simulations)
-#                like=self.objectivefunction(self.evaluation, simulations)
-#                new_likelist.append(like)
-#                proposalLogPs.append(like)
->>>>>>> b558c0ab
+
 
             # apply the metrop decision to decide whether to accept or reject
             # each chain proposal
             decisions, acceptance = self._metropolis_hastings(
                 currentLogPs, proposalLogPs, nChains)
             self._update_accepts_ratio(accepts_ratio_weighting, acceptance)
-<<<<<<< HEAD
+
             # if mAccept and cur_iter % 20 == 0:
             #     print self.accepts_ratio
-=======
-#            if mAccept and cur_iter % 20 == 0:
-#                print self.accepts_ratio
->>>>>>> b558c0ab
+
 
             # choose from list of possible choices if 1d_decision is True at
             # specific index, else use default choice
@@ -372,12 +289,10 @@
             currentVectors = np.choose(
                 decisions[:, np.newaxis], (currentVectors, proposalVectors))
             currentLogPs = np.choose(decisions, (currentLogPs, proposalLogPs))
-<<<<<<< HEAD
+
             simulationlist = [[new_simulationlist, old_simulationlist][
                 int(x)][ix] for ix, x in enumerate(decisions)]
-=======
-            simulationlist = [[new_simulationlist, old_simulationlist][int(x)][ix] for ix,x in enumerate(decisions)]
->>>>>>> b558c0ab
+
             likelist = list(
                 np.choose(decisions[:, np.newaxis], (new_likelist,       old_likelist)))
 
@@ -413,13 +328,10 @@
                         'All chains fullfil the convergence criteria. Sampling stopped.')
             cur_iter += 1
 
-<<<<<<< HEAD
+
             # else:
             #     print 'A proposal vector was ignored'
-=======
-#            else:
-#                print 'A proposal vector was ignored'
->>>>>>> b558c0ab
+
             # Progress bar
             acttime = time.time()
             # Refresh progressbar every second
@@ -499,7 +411,7 @@
                     vectors[:, :, i], logPs[:, i], increment, grConvergence)
 
     def _record(self, vectors, logPs, increment, grConvergence):
-<<<<<<< HEAD
+
         self._sequence_histories[:, :, self.relevantHistoryEnd] = vectors
         self._combined_history[(self.relevantHistoryEnd * self._nChains):(
             self.relevantHistoryEnd * self._nChains + self._nChains), :] = vectors
@@ -512,27 +424,7 @@
         else:
             self.relevantHistoryStart += increment
         self.r_hat.append(grConvergence)
-=======
-        try:
-            self._sequence_histories[:, :, self.relevantHistoryEnd] = vectors
-            self._combined_history[(self.relevantHistoryEnd * self._nChains):(
-                self.relevantHistoryEnd * self._nChains + self._nChains), :] = vectors
-            self._logPSequences[:, self.relevantHistoryEnd] = logPs
-            self._logPHistory[(self.relevantHistoryEnd * self._nChains):
-                              (self.relevantHistoryEnd * self._nChains + self._nChains)] = logPs
-            self.relevantHistoryEnd += 1
-            if np.isnan(increment):
-                self.relevantHistoryStart += 0
-            else:
-                self.relevantHistoryStart += increment
-            self.r_hat.append(grConvergence)
-
-        except IndexError:
-            print('index error')
-            self.relevantHistoryEnd += 1
-            self.relevantHistoryStart += increment
-            pass
->>>>>>> b558c0ab
+
 
     def start_sampling(self):
         self._sampling_start = self.relevantHistoryEnd
@@ -692,11 +584,8 @@
     return proposalVectors
 
 
-<<<<<<< HEAD
 def _dream2_proposals(currentVectors, history, dimensions, nChains, DEpairs,
-=======
-def _dream2_proposals(currentVectors, history, dimensions, nChains, DEpairs, 
->>>>>>> b558c0ab
+
                       gamma, jitter, eps):
     """
     generates and returns proposal vectors given the current states
