--- conflicted
+++ resolved
@@ -29,7 +29,6 @@
    '''
 
     def __init__(self, spot_setup, dbname=None, dbformat=None,
-<<<<<<< HEAD
                  parallel='seq', save_sim=True):
         """
         Input
@@ -70,9 +69,8 @@
             *False: Simulationt results will not be saved
 
         """
-=======
+    def __init__(self, spot_setup, dbname=None, dbformat=None,
                  parallel='seq', save_sim=True, save_threshold=-np.inf):
->>>>>>> 9dd017bd
 
         _algorithm.__init__(self, spot_setup, dbname=dbname,
                             dbformat=dbformat, parallel=parallel,
